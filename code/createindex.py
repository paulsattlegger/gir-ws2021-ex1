"""
This file contains your code to create the inverted index. Besides implementing and using the predefined tokenization
function (text2tokens), there are no restrictions in how you organize this file.
"""
import array
import pickle
import re
import unittest
from collections import namedtuple, Counter, defaultdict
from concurrent.futures import as_completed, ProcessPoolExecutor
from datetime import timedelta
from functools import cached_property, partial, lru_cache
from html.parser import HTMLParser
from itertools import zip_longest
from pathlib import Path
from time import perf_counter
from typing import Generator, Optional

from nltk.corpus import stopwords  # Allowed stopwords list
from nltk.stem import *  # Allowed stemming library

APOSTROPHES_REGEX = r'[\u0060\u00B4\2018\u2019\u0027\u2032\u02BB]'  # Unicode apostrophes

# HYPHEN_REGEX = r'(?<=\d)[-–—―](?<=\d)'
HYPHEN_REGEX = r'[\u002D\u058A\u05BE\u1400\u1806\u2010\u2011\u2012\u2013\u2014\u2015\u2E17\u2E1A\u2E3A\u2E3B\u2E40' \
               r'\u2E5D\u301C\u3030\u30A0\uFE31\uFE32\uFE58\uFE63\uFF0D\u10EAD' \
               r'\u005F\u203F\u2040\u2054\uFE33\uFE34\uFE4D\uFE4E\uFE4F\uFF3F]'  # Unicode 'Punctuation, Dash'

# 'Punctuation, Connector'
# (?<!...) is called negative lookbehind assertion https://docs.python.org/3/library/re.html
PUNCTUATION_REGEX = r'(?<!\d)[^\w\s](?!\d)'

stemmer = SnowballStemmer("english", ignore_stopwords=False)
<<<<<<< HEAD
stop_words = stopwords.words('english')
=======
# stemmer = PorterStemmer()
stemmer_cache = {}
stop_words = stopwords.words('english')  # TODO: make set
>>>>>>> 737458cb

Article = namedtuple("Article", ["title", "title_id", "bdy"])
Posting = namedtuple("Posting", ["article_title_id", "article_len", "tf"])
I_array = partial(array.array, 'I')


class ArticlesParser(HTMLParser):
    def __init__(self):
        super().__init__()
        self.articles: list[Article] = []
        self._title: Optional[str] = None
        self._title_id: Optional[int] = None
        self._bdy: Optional[str] = None
        self._previous_tag, self._current_tag = None, None
        self._previous_data, self._current_data = None, None

    def handle_starttag(self, tag, attrs):
        self._previous_tag, self._current_tag = self._current_tag, tag
        self._previous_data, self._current_data = self._current_data, []

    def handle_endtag(self, tag):
        if tag == 'title':
            self._title = ''.join(self._current_data)
        elif tag == 'bdy':
            self._bdy = ''.join(self._current_data)
        elif tag == 'id' and self._previous_tag == 'title':
            self._title_id = int(''.join(self._current_data))
        elif tag == 'article':
            self.articles.append(Article(self._title, self._title_id, self._bdy))

    def handle_data(self, data):
        if self._current_tag in ['title', 'bdy', 'id']:
            self._current_data.append(data)


class InvertedIndex:
    def __init__(self):
        self.article_count: int = 0
        self._total_article_len: int = 0
        # Note: We use array.array instead of np.array, because array is over-allocated and thus allows efficient
        # .append(). (https://github.com/python/cpython/blob/main/Modules/arraymodule.c#L153)
        self._tokens: dict[str, array.array] = defaultdict(I_array)
        self._articles: dict[int, array.array] = defaultdict(I_array)
        self._path: Optional[Path] = None

    @cached_property
    def avg_article_len(self):
        return self._total_article_len / self.article_count

    def populate(self, path: str, articles_total: int = 281782):
        self._path = Path(path)
        documents = self._path.iterdir()
        # __benchmark__ {
        start = perf_counter()
        # __benchmark__ }
        with ProcessPoolExecutor() as executor:
            futures = {executor.submit(get_tokens_for_document, document): document for document in documents}
            for future in as_completed(futures):
                tokens_for_document = future.result()
                for article_title_id, tokens in tokens_for_document.items():
                    for token, tf in tokens.items():
                        self._tokens[token].append(article_title_id)
                        self._tokens[token].append(tf)
                    self.article_count += 1
                    document = futures[future]
                    # maybe len(article.bdy) instead of tokens count
                    article_len = tokens.total()
                    self._articles[article_title_id].append(int(document.stem))
                    self._articles[article_title_id].append(article_len)
                    self._total_article_len += article_len
                # frees processed futures from memory (important!)
                del futures[future]
                # __benchmark__ {
                articles_per_second = self.article_count / (perf_counter() - start)
                seconds_remaining = (articles_total - self.article_count) / articles_per_second
                print(f'\rIndexing: {self.article_count}/{articles_total} ({articles_per_second:.2f} articles/s)',
                      f'[Estimated remaining time: {timedelta(seconds=seconds_remaining)}]', end='')
                # __benchmark__ }
        # __benchmark__ {
        print(f'\nTotal indexing time: {timedelta(seconds=perf_counter() - start)}')
        # __benchmark__ }

    def fetch(self, article_title_id: int) -> Article:
        document_stem, _ = self._articles[article_title_id]
        document = Path(self._path, f'{document_stem}.xml')
        for article in get_articles(document):
            if article.title_id == article_title_id:
                return article

    def search(self, term: str) -> Generator[Posting, None, None]:
        for article_title_id, tf in grouper(self._tokens[term], 2):
            _, article_len = self._articles[article_title_id]
            yield Posting(article_title_id, article_len, tf)

    def dump(self, path: str):
        path = Path(path)
        with path.open('wb') as file:
            pickle.dump(self, file)
        print(f'Bytes written: {path.stat().st_size:}')

    @staticmethod
    def load(path: str) -> 'InvertedIndex':
        path = Path(path)
        with path.open('rb') as file:
            return pickle.load(file)

    def __str__(self):
        return str(self._tokens)


def text2tokens(text):
    """
    :param text: a text string
    :return: a tokenized string with preprocessing (e.g. stemming, stopword removal, ...) applied
    """

    tokens = tokenize(text)
    tokens = lowercase(tokens)
    tokens = stem(tokens)
    tokens = remove_stop_words(tokens)

    return list(tokens)


def tokenize(text):
    """
    :param text: input text
    :return: single tokens found in the input text
    """
    # First split text at whitespaces since we do not build a biword index
    tokens = split_at_whitespaces(text)
    # Remove everything after apostrophes (including the apostrophe itself)
    tokens = remove_apostrophes(tokens)
    # Split at hyphens to safe hyphenated sequence as two tokens
    tokens = remove_hyphen(tokens)
    # Remove any punctuations
    tokens = remove_punctuation(tokens)

    yield from tokens


def split_at_whitespaces(text):
    for word in text.split():
        yield word


def remove_apostrophes(tokens):
    for token in tokens:
        yield re.split(APOSTROPHES_REGEX, token)[0]


def remove_hyphen(tokens):
    for token in tokens:
        for portion in re.split(HYPHEN_REGEX, token):
            yield portion


def remove_punctuation(tokens):
    # remove punctuation only from words not for numbers
    for token in tokens:
        token = re.sub(PUNCTUATION_REGEX, '', token)
        token = token.strip()
        if token:  # matches empty string ''
            yield token


def lowercase(tokens):
    for token in tokens:
        yield token.lower()


def stem(tokens):
    """
    This method uses the NLTK Porter stemmer
    :param tokens: A string ready for stemming
    :return: The stemmed string
    """
    for token in tokens:
        yield lookup_stem(token)


@lru_cache(maxsize=150000)
def lookup_stem(token):
    return stemmer.stem(token)


def remove_stop_words(tokens):
    for token in tokens:
        if token not in stop_words:
            yield token


def get_articles(document: Path) -> Generator[Article, None, None]:
    parser = ArticlesParser()
    with document.open(encoding='utf-8') as file:
        for line in file:
            parser.feed(line)
        yield from parser.articles
        parser.articles.clear()


def get_tokens_for_document(document: Path) -> dict[int, Counter]:
    d = {}
    for article in get_articles(document):
        d[article.title_id] = Counter(text2tokens(article.bdy))
        d[article.title_id].update(text2tokens(article.title))
    return d


def grouper(iterable, n, fill_value=None):
    """
    Collect data into non-overlapping fixed-length chunks or blocks
    """
    # grouper('ABCDEFG', 3, 'x') --> ABC DEF Gxx
    # (https://docs.python.org/3/library/itertools.html#itertools-recipes)
    args = [iter(iterable)] * n
    return zip_longest(*args, fillvalue=fill_value)


class TestTextPreProcessing(unittest.TestCase):

    def test_remove_apostrophes(self):
        input_text = ['nation\'s', 'Australia\'s', 'other\'s', 'another`s', 'different´s', 'apostrophes', 'Cabezón\'\'']
        expected_text = ['nation', 'Australia', 'other', 'another', 'different', 'apostrophes', 'Cabezón']
        self.assertEqual(list(remove_apostrophes(input_text)), expected_text)

    def test_remove_hyphen(self):
        input_text = ['simple-hyphen', 'ndash–hyphen', 'mdash—hyphen', ' horbar―hyphen', '0-679-73392-2',
                      '  1805–1872', ' (1856–1953)']
        expected_text = ['simple', 'hyphen', 'ndash', 'hyphen', 'mdash', 'hyphen', ' horbar', 'hyphen',
                         '0', '679', '73392', '2', '  1805', '1872', ' (1856', '1953)']
        self.assertEqual(list(remove_hyphen(input_text)), expected_text)

    def test_remove_punctuation(self):
        input_text = ['Apostrophes:', ' , ', ' men. ', 's,', '(commanding),', '2.74', '(((.corps)', 's).']
        expected_text = ['Apostrophes', 'men', 's', 'commanding', '2.74', 'corps', 's']
        self.assertEqual(list(remove_punctuation(input_text)), expected_text)

    def test_stemming(self):
        input_text = ['davis', 'caresses', 'flies', 'flies', 'flies', 'dies', 'mules', 'denied', 'died', 'agreed',
                      'owned',
                      'humbled', 'sized',
                      'meeting', 'stating', 'siezing', 'itemization', 'sensational', 'traditional', 'reference',
                      'colonizer', 'plotted']
        expected_text = ['davi', 'caress', 'fli', 'fli', 'fli', 'die', 'mule', 'deni', 'die', 'agre', 'own', 'humbl',
                         'size',
                         'meet', 'state', 'siez', 'item', 'sensat', 'tradit', 'refer', 'colon', 'plot']
        self.assertEqual(list(stem(input_text)), expected_text)

    def test_remove_stop_words(self):
        input_text = ['this', 'is', 'a', 'i', 'me', 'my', 'notremoved', 'myself', 'we', 'stays', 'our', 'you', 'nope',
                      "you're", "you've",
                      'stillhere']
        expected_text = ['notremoved', 'stays', 'nope', 'stillhere']
        self.assertEqual(list(remove_stop_words(input_text)), expected_text)

    def test_text2tokens(self):
        input_text = 'This      "is" a. e@xample "Sentence"   "related words"    2   .te.s.t. 12345 .our. P.reprOceSSing'
        expected_text = ['exampl', 'sentenc', 'relat', 'word', '2', 'test', '12345', 'preprocess']
        self.assertEqual(text2tokens(input_text), expected_text)
        self.assertEqual(text2tokens('mother\'s day'), ['mother', 'day'])
        self.assertEqual(text2tokens('Computer "Operating Systems"'), ['comput', 'oper', 'system'])
        self.assertEqual(text2tokens('"tai chi" styles forms'), ['tai', 'chi', 'style', 'form'])
<<<<<<< HEAD
        self.assertEqual(text2tokens('"Apple Inc" products invented by "Steve Jobs"'), ['appl', 'inc', 'product', 'invent', 'steve',  'job'])
        self.assertEqual(text2tokens('Jazz "Charles Mingus" "Miles Davis" collaboration interaction personal relationship -album'), ['jazz', 'charl', 'mingus', 'mile', 'avi', 'collabor', 'interact', 'person', 'relationship', 'album'])
        self.assertEqual(text2tokens('predictive analysis +logistic +regression model program application'), ['predict', 'analysi', 'logist', 'regress', 'model', 'program', 'applic'])
=======
        self.assertEqual(text2tokens('"Apple Inc" products invented by "Steve Jobs"'),
                         ['appl', 'inc', 'product', 'invent', 'steve', 'job'])
        self.assertEqual(
            text2tokens('Jazz "Charles Mingus" "Miles Davis" collaboration interaction personal relationship -album'),
            ['jazz', 'charl', 'mingus', 'mile', 'avi', 'collabor', 'interact', 'person', 'relationship', 'album'])
        self.assertEqual(text2tokens('predictive analysis +logistic +regression model program application'),
                         ['predict', 'analysi', 'logist', 'regress', 'model', 'program', 'applic'])
>>>>>>> 737458cb


def main():
    index = InvertedIndex()
    index.populate('../dataset/wikipedia articles')
    index.dump('../index.obj')


if __name__ == "__main__":
    main()<|MERGE_RESOLUTION|>--- conflicted
+++ resolved
@@ -31,13 +31,7 @@
 PUNCTUATION_REGEX = r'(?<!\d)[^\w\s](?!\d)'
 
 stemmer = SnowballStemmer("english", ignore_stopwords=False)
-<<<<<<< HEAD
 stop_words = stopwords.words('english')
-=======
-# stemmer = PorterStemmer()
-stemmer_cache = {}
-stop_words = stopwords.words('english')  # TODO: make set
->>>>>>> 737458cb
 
 Article = namedtuple("Article", ["title", "title_id", "bdy"])
 Posting = namedtuple("Posting", ["article_title_id", "article_len", "tf"])
@@ -301,19 +295,9 @@
         self.assertEqual(text2tokens('mother\'s day'), ['mother', 'day'])
         self.assertEqual(text2tokens('Computer "Operating Systems"'), ['comput', 'oper', 'system'])
         self.assertEqual(text2tokens('"tai chi" styles forms'), ['tai', 'chi', 'style', 'form'])
-<<<<<<< HEAD
         self.assertEqual(text2tokens('"Apple Inc" products invented by "Steve Jobs"'), ['appl', 'inc', 'product', 'invent', 'steve',  'job'])
         self.assertEqual(text2tokens('Jazz "Charles Mingus" "Miles Davis" collaboration interaction personal relationship -album'), ['jazz', 'charl', 'mingus', 'mile', 'avi', 'collabor', 'interact', 'person', 'relationship', 'album'])
         self.assertEqual(text2tokens('predictive analysis +logistic +regression model program application'), ['predict', 'analysi', 'logist', 'regress', 'model', 'program', 'applic'])
-=======
-        self.assertEqual(text2tokens('"Apple Inc" products invented by "Steve Jobs"'),
-                         ['appl', 'inc', 'product', 'invent', 'steve', 'job'])
-        self.assertEqual(
-            text2tokens('Jazz "Charles Mingus" "Miles Davis" collaboration interaction personal relationship -album'),
-            ['jazz', 'charl', 'mingus', 'mile', 'avi', 'collabor', 'interact', 'person', 'relationship', 'album'])
-        self.assertEqual(text2tokens('predictive analysis +logistic +regression model program application'),
-                         ['predict', 'analysi', 'logist', 'regress', 'model', 'program', 'applic'])
->>>>>>> 737458cb
 
 
 def main():
